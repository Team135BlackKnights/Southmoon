--- conflicted
+++ resolved
@@ -1,364 +1,356 @@
-# Copyright (c) 2025 FRC 6328
-# http://github.com/Mechanical-Advantage
-#
-# Use of this source code is governed by an MIT-style
-# license that can be found in the LICENSE file at
-# the root directory of this project.
-
-from typing import List, Union
-
-import cv2
-import math
-import numpy
-from config.config import ConfigStore
-from pipeline.coordinate_systems import openCvPoseToWpilib, wpilibTranslationToOpenCv
-from vision_types import CameraPoseObservation, FiducialImageObservation, ObjDetectObservation
-from wpimath.geometry import *
-import ntcore
-
-
-class CameraPoseEstimator:
-    def __init__(self) -> None:
-        raise NotImplementedError
-
-    def solve_camera_pose(
-        self, image_observations: List[FiducialImageObservation], config_store: ConfigStore
-    ) -> Union[CameraPoseObservation, None]:
-        raise NotImplementedError
-
-class MultiBumperCameraPoseEstimator(CameraPoseEstimator):    
-    def __init__(self, bumper_size_m: float = 0.8382, bottom_z: float = 0.0381, top_z: float = 0.1778):
-        self.bumper_size_m = bumper_size_m
-        self.bottom_z = bottom_z
-        self.top_z = top_z
-
-
-    def _unpack_pose3d(self, pose3d: List[float]):
-        #todo
-        tx = pose3d[0]
-        ty = pose3d[1]
-        tz = pose3d[2]
-        qw = pose3d[3]
-        qx = pose3d[4]
-        qy = pose3d[5]
-        qz = pose3d[6]
-        return numpy.array([tx, ty, tz], dtype=float), (qw, qx, qy, qz)
-
-    def _quat_to_rotmat(self, q):
-        qw, qx, qy, qz = q
-        n = math.sqrt(qw * qw + qx * qx + qy * qy + qz * qz)
-        if n == 0:
-            raise ValueError("zero quaternion???")
-        qw, qx, qy, qz = qw / n, qx / n, qy / n, qz / n
-        R = numpy.array(
-            [
-                [1 - 2 * (qy * qy + qz * qz), 2 * (qx * qy - qz * qw), 2 * (qx * qz + qy * qw)],
-                [2 * (qx * qy + qz * qw), 1 - 2 * (qx * qx + qz * qz), 2 * (qy * qz - qx * qw)],
-                [2 * (qx * qz - qy * qw), 2 * (qy * qz + qx * qw), 1 - 2 * (qx * qx + qy * qy)],
-            ],
-            dtype=float,
-        )
-        return R
-
-    def _rotmat_to_quat(self, R):
-        m00, m01, m02 = R[0, 0], R[0, 1], R[0, 2]
-        m10, m11, m12 = R[1, 0], R[1, 1], R[1, 2]
-        m20, m21, m22 = R[2, 0], R[2, 1], R[2, 2]
-        tr = m00 + m11 + m22
-        if tr > 0:
-            S = math.sqrt(tr + 1.0) * 2
-            qw = 0.25 * S
-            qx = (m21 - m12) / S
-            qy = (m02 - m20) / S
-            qz = (m10 - m01) / S
-        elif (m00 > m11) and (m00 > m22):
-            S = math.sqrt(1.0 + m00 - m11 - m22) * 2
-            qw = (m21 - m12) / S
-            qx = 0.25 * S
-            qy = (m01 + m10) / S
-            qz = (m02 + m20) / S
-        elif m11 > m22:
-            S = math.sqrt(1.0 + m11 - m00 - m22) * 2
-            qw = (m02 - m20) / S
-            qx = (m01 + m10) / S
-            qy = 0.25 * S
-            qz = (m12 + m21) / S
-        else:
-            S = math.sqrt(1.0 + m22 - m00 - m11) * 2
-            qw = (m10 - m01) / S
-            qx = (m02 + m20) / S
-            qy = (m12 + m21) / S
-            qz = 0.25 * S
-        return (qw, qx, qy, qz)
-
-    # Intersect a camera ray with a horizontal plane z = plane_z (both in field frame)
-    def _intersect_ray_with_z(self, cam_pos_field, dir_field, plane_z, eps=1e-8):
-        dz = dir_field[2]
-        if abs(dz) < eps:
-            return None  # parallel, cooked
-        t = (plane_z - cam_pos_field[2]) / dz
-        if t <= 0:
-            # veryyyy likely behind camera, aka... tf?
-            return None
-        return cam_pos_field + t * dir_field
-
-    def solve_camera_pose(self, image_observations: List[ObjDetectObservation], config_store: ConfigStore) -> tuple:
-        debug_msgs = []
-
-        if len(image_observations) == 0:
-            debug_msgs.append("NA IO")
-            return None, "\n".join(debug_msgs)
-
-        if config_store.remote_config.field_camera_pose == None:
-            debug_msgs.append("NA POSE")
-            return None, "\n".join(debug_msgs)
-
-        cam_field_pose = config_store.remote_config.field_camera_pose
-        K = numpy.array(config_store.local_config.camera_matrix, dtype=float)
-        Kinv = numpy.linalg.inv(K)
-        if len(cam_field_pose) != 7:
-            debug_msgs.append("NA POSE LEN")
-            return None, "\n".join(debug_msgs)
-        cam_pos_field, cam_quat = self._unpack_pose3d(cam_field_pose)
-<<<<<<< HEAD
-
-        # FIXED: Invert the quaternion (negate x, y, z components)
-        cam_quat_inv = (cam_quat[0], -cam_quat[1], -cam_quat[2], -cam_quat[3])
-        R_camera_field = self._quat_to_rotmat(cam_quat_inv)
-
-=======
-        R_camera_field = self._quat_to_rotmat(cam_quat)
-        
->>>>>>> 37d6ce4e
-        debug_msgs.append(f"CAM POS: {cam_pos_field}")
-        debug_msgs.append(f"CAM QUAT: {cam_quat_inv}")
-
-        results = []
-        errs = []
-
-        for obs_idx, obs in enumerate(image_observations):
-            if obs.corner_pixels is None or len(obs.corner_pixels) != 4:
-                debug_msgs.append(f"OBS {obs_idx}: BAD CORNERS")
-                continue
-
-            corner_zs = [self.top_z, self.top_z, self.bottom_z, self.bottom_z]
-
-            corner_world_pts = []
-            bad = False
-            debug_msgs.append(f"OBS {obs_idx}: INTERSECTING")
-            
-            for corner_idx, (uv, plane_z) in enumerate(zip(obs.corner_pixels, corner_zs)):
-                u, v = float(uv[0]), float(uv[1])
-                uv1 = numpy.array([u, v, 1.0], dtype=float)
-                d_cam = Kinv @ uv1
-                d_field = R_camera_field.T @ d_cam
-                
-                debug_msgs.append(f"  C{corner_idx}: uv=({u:.1f},{v:.1f}) d_field=({d_field[0]:.3f},{d_field[1]:.3f},{d_field[2]:.3f})")
-                
-                P = self._intersect_ray_with_z(cam_pos_field, d_field, plane_z)
-                if P is None:
-                    dz = d_field[2]
-                    if abs(dz) < 1e-8:
-                        debug_msgs.append(f"  C{corner_idx}: PARALLEL (dz={dz:.6f})")
-                    else:
-                        t = (plane_z - cam_pos_field[2]) / dz
-                        debug_msgs.append(f"  C{corner_idx}: BEHIND CAM (t={t:.3f})")
-                    bad = True
-                    break
-                corner_world_pts.append(P)
-                debug_msgs.append(f"  C{corner_idx}: OK P=({P[0]:.3f},{P[1]:.3f},{P[2]:.3f})")
-
-            if bad:
-                debug_msgs.append(f"OBS {obs_idx}: FAILED INTERSECTION")
-                continue
-
-            corner_world_pts = numpy.vstack(corner_world_pts)
-            centroid = numpy.mean(corner_world_pts, axis=0)
-
-            v_x = corner_world_pts[1] - corner_world_pts[0]
-            v_y = corner_world_pts[3] - corner_world_pts[0]
-
-            def norm(v):
-                n = numpy.linalg.norm(v)
-                return v / n if n > 1e-9 else v
-
-            debug_msgs.append(f"OBS {obs_idx}: NORMING")
-            try:
-                x_axis = norm(v_x)
-                y_axis = norm(v_y - numpy.dot(v_y, x_axis) * x_axis)
-                z_axis = numpy.cross(x_axis, y_axis)
-                z_axis = norm(z_axis)
-            except ZeroDivisionError:
-                debug_msgs.append(f"OBS {obs_idx}: ZERO DIV")
-                continue
-            
-            R_obj_to_field = numpy.column_stack([x_axis, y_axis, z_axis])
-
-            quat = self._rotmat_to_quat(R_obj_to_field)
-            field_to_object_pose = Pose3d(
-                Translation3d(centroid[0], centroid[1], centroid[2]),
-                Rotation3d(Quaternion(quat[0], quat[1], quat[2], quat[3])),
-            )
-            debug_msgs.append(f"OBS {obs_idx}: REPROG")
-            
-            reproj_err = 0.0
-            for i in range(4):
-                P_field = corner_world_pts[i]
-                R_field_camera = R_camera_field.T  # FIXED: Now this is correct
-                p_cam = R_field_camera @ (P_field - cam_pos_field)
-                if p_cam[2] <= 0:
-                    reproj_err += 1e6
-                    continue
-                proj = K @ (p_cam / p_cam[2])
-                u_proj, v_proj = proj[0], proj[1]
-                du = u_proj - float(obs.corner_pixels[i][0])
-                dv = v_proj - float(obs.corner_pixels[i][1])
-                reproj_err += math.hypot(du, dv)
-            reproj_err /= 4.0
-
-            results.append((field_to_object_pose, corner_world_pts))
-            errs.append(reproj_err)
-            debug_msgs.append(f"OBS {obs_idx}: SUCCESS err={reproj_err:.2f}")
-
-        if len(results) == 0:
-            debug_msgs.append("NO RESULTS")
-            return None, "\n".join(debug_msgs)
-
-        best_idx = int(numpy.argmin(errs))
-        best_pose, _ = results[best_idx]
-        best_err = float(errs[best_idx])
-        
-        return (
-            CameraPoseObservation(
-                tag_ids=[0],
-                pose_0=best_pose,
-                error_0=best_err,
-                pose_1=None,
-                error_1=None,
-            ),
-            "\n".join(debug_msgs),
-        )
-class MultiTargetCameraPoseEstimator(CameraPoseEstimator):
-    def __init__(self) -> None:
-        pass
-
-    def solve_camera_pose(
-        self, image_observations: List[FiducialImageObservation], config_store: ConfigStore
-    ) -> Union[CameraPoseObservation, None]:
-        # Exit if no tag layout available
-        if config_store.remote_config.tag_layout == None:
-            return None
-
-        # Exit if no observations available
-        if len(image_observations) == 0:
-            return None
-
-        # Create set of object and image points
-        fid_size = config_store.remote_config.fiducial_size_m
-        object_points = []
-        image_points = []
-        tag_ids = []
-        tag_poses = []
-        for observation in image_observations:
-            tag_pose = None
-            for tag_data in config_store.remote_config.tag_layout["tags"]:
-                if tag_data["ID"] == observation.tag_id:
-                    tag_pose = Pose3d(
-                        Translation3d(
-                            tag_data["pose"]["translation"]["x"],
-                            tag_data["pose"]["translation"]["y"],
-                            tag_data["pose"]["translation"]["z"],
-                        ),
-                        Rotation3d(
-                            Quaternion(
-                                tag_data["pose"]["rotation"]["quaternion"]["W"],
-                                tag_data["pose"]["rotation"]["quaternion"]["X"],
-                                tag_data["pose"]["rotation"]["quaternion"]["Y"],
-                                tag_data["pose"]["rotation"]["quaternion"]["Z"],
-                            )
-                        ),
-                    )
-            if tag_pose != None:
-                # Add object points by transforming from the tag center
-                corner_0 = tag_pose + Transform3d(Translation3d(0, fid_size / 2.0, -fid_size / 2.0), Rotation3d())
-                corner_1 = tag_pose + Transform3d(Translation3d(0, -fid_size / 2.0, -fid_size / 2.0), Rotation3d())
-                corner_2 = tag_pose + Transform3d(Translation3d(0, -fid_size / 2.0, fid_size / 2.0), Rotation3d())
-                corner_3 = tag_pose + Transform3d(Translation3d(0, fid_size / 2.0, fid_size / 2.0), Rotation3d())
-                object_points += [
-                    wpilibTranslationToOpenCv(corner_0.translation()),
-                    wpilibTranslationToOpenCv(corner_1.translation()),
-                    wpilibTranslationToOpenCv(corner_2.translation()),
-                    wpilibTranslationToOpenCv(corner_3.translation()),
-                ]
-
-                # Add image points from observation
-                image_points += [
-                    [observation.corners[0][0][0], observation.corners[0][0][1]],
-                    [observation.corners[0][1][0], observation.corners[0][1][1]],
-                    [observation.corners[0][2][0], observation.corners[0][2][1]],
-                    [observation.corners[0][3][0], observation.corners[0][3][1]],
-                ]
-
-                # Add tag ID and pose
-                tag_ids.append(observation.tag_id)
-                tag_poses.append(tag_pose)
-
-        # Single tag, return two poses
-        if len(tag_ids) == 1:
-            object_points = numpy.array(
-                [
-                    [-fid_size / 2.0, fid_size / 2.0, 0.0],
-                    [fid_size / 2.0, fid_size / 2.0, 0.0],
-                    [fid_size / 2.0, -fid_size / 2.0, 0.0],
-                    [-fid_size / 2.0, -fid_size / 2.0, 0.0],
-                ]
-            )
-            try:
-                _, rvecs, tvecs, errors = cv2.solvePnPGeneric(
-                    object_points,
-                    numpy.array(image_points),
-                    config_store.local_config.camera_matrix,
-                    config_store.local_config.distortion_coefficients,
-                    flags=cv2.SOLVEPNP_IPPE_SQUARE,
-                )
-            except:
-                return None
-
-            # Calculate WPILib camera poses
-            field_to_tag_pose = tag_poses[0]
-            camera_to_tag_pose_0 = openCvPoseToWpilib(tvecs[0], rvecs[0])
-            camera_to_tag_pose_1 = openCvPoseToWpilib(tvecs[1], rvecs[1])
-            camera_to_tag_0 = Transform3d(camera_to_tag_pose_0.translation(), camera_to_tag_pose_0.rotation())
-            camera_to_tag_1 = Transform3d(camera_to_tag_pose_1.translation(), camera_to_tag_pose_1.rotation())
-            field_to_camera_0 = field_to_tag_pose.transformBy(camera_to_tag_0.inverse())
-            field_to_camera_1 = field_to_tag_pose.transformBy(camera_to_tag_1.inverse())
-            field_to_camera_pose_0 = Pose3d(field_to_camera_0.translation(), field_to_camera_0.rotation())
-            field_to_camera_pose_1 = Pose3d(field_to_camera_1.translation(), field_to_camera_1.rotation())
-
-            # Return result
-            return CameraPoseObservation(
-                tag_ids, field_to_camera_pose_0, errors[0][0], field_to_camera_pose_1, errors[1][0]
-            )
-
-        # Multi-tag, return one pose
-        else:
-            # Run SolvePNP with all tags
-            try:
-                _, rvecs, tvecs, errors = cv2.solvePnPGeneric(
-                    numpy.array(object_points),
-                    numpy.array(image_points),
-                    config_store.local_config.camera_matrix,
-                    config_store.local_config.distortion_coefficients,
-                    flags=cv2.SOLVEPNP_SQPNP,
-                )
-            except:
-                return None
-
-            # Calculate WPILib camera pose
-            camera_to_field_pose = openCvPoseToWpilib(tvecs[0], rvecs[0])
-            camera_to_field = Transform3d(camera_to_field_pose.translation(), camera_to_field_pose.rotation())
-            field_to_camera = camera_to_field.inverse()
-            field_to_camera_pose = Pose3d(field_to_camera.translation(), field_to_camera.rotation())
-
-            # Return result
-            return CameraPoseObservation(tag_ids, field_to_camera_pose, errors[0][0], None, None)
+# Copyright (c) 2025 FRC 6328
+# http://github.com/Mechanical-Advantage
+#
+# Use of this source code is governed by an MIT-style
+# license that can be found in the LICENSE file at
+# the root directory of this project.
+
+from typing import List, Union
+
+import cv2
+import math
+import numpy
+from config.config import ConfigStore
+from pipeline.coordinate_systems import openCvPoseToWpilib, wpilibTranslationToOpenCv
+from vision_types import CameraPoseObservation, FiducialImageObservation, ObjDetectObservation
+from wpimath.geometry import *
+import ntcore
+
+
+class CameraPoseEstimator:
+    def __init__(self) -> None:
+        raise NotImplementedError
+
+    def solve_camera_pose(
+        self, image_observations: List[FiducialImageObservation], config_store: ConfigStore
+    ) -> Union[CameraPoseObservation, None]:
+        raise NotImplementedError
+
+class MultiBumperCameraPoseEstimator(CameraPoseEstimator):    
+    def __init__(self, bumper_size_m: float = 0.8382, bottom_z: float = 0.0381, top_z: float = 0.1778):
+        self.bumper_size_m = bumper_size_m
+        self.bottom_z = bottom_z
+        self.top_z = top_z
+
+
+    def _unpack_pose3d(self, pose3d: List[float]):
+        #todo
+        tx = pose3d[0]
+        ty = pose3d[1]
+        tz = pose3d[2]
+        qw = pose3d[3]
+        qx = pose3d[4]
+        qy = pose3d[5]
+        qz = pose3d[6]
+        return numpy.array([tx, ty, tz], dtype=float), (qw, qx, qy, qz)
+
+    def _quat_to_rotmat(self, q):
+        qw, qx, qy, qz = q
+        n = math.sqrt(qw * qw + qx * qx + qy * qy + qz * qz)
+        if n == 0:
+            raise ValueError("zero quaternion???")
+        qw, qx, qy, qz = qw / n, qx / n, qy / n, qz / n
+        R = numpy.array(
+            [
+                [1 - 2 * (qy * qy + qz * qz), 2 * (qx * qy - qz * qw), 2 * (qx * qz + qy * qw)],
+                [2 * (qx * qy + qz * qw), 1 - 2 * (qx * qx + qz * qz), 2 * (qy * qz - qx * qw)],
+                [2 * (qx * qz - qy * qw), 2 * (qy * qz + qx * qw), 1 - 2 * (qx * qx + qy * qy)],
+            ],
+            dtype=float,
+        )
+        return R
+
+    def _rotmat_to_quat(self, R):
+        m00, m01, m02 = R[0, 0], R[0, 1], R[0, 2]
+        m10, m11, m12 = R[1, 0], R[1, 1], R[1, 2]
+        m20, m21, m22 = R[2, 0], R[2, 1], R[2, 2]
+        tr = m00 + m11 + m22
+        if tr > 0:
+            S = math.sqrt(tr + 1.0) * 2
+            qw = 0.25 * S
+            qx = (m21 - m12) / S
+            qy = (m02 - m20) / S
+            qz = (m10 - m01) / S
+        elif (m00 > m11) and (m00 > m22):
+            S = math.sqrt(1.0 + m00 - m11 - m22) * 2
+            qw = (m21 - m12) / S
+            qx = 0.25 * S
+            qy = (m01 + m10) / S
+            qz = (m02 + m20) / S
+        elif m11 > m22:
+            S = math.sqrt(1.0 + m11 - m00 - m22) * 2
+            qw = (m02 - m20) / S
+            qx = (m01 + m10) / S
+            qy = 0.25 * S
+            qz = (m12 + m21) / S
+        else:
+            S = math.sqrt(1.0 + m22 - m00 - m11) * 2
+            qw = (m10 - m01) / S
+            qx = (m02 + m20) / S
+            qy = (m12 + m21) / S
+            qz = 0.25 * S
+        return (qw, qx, qy, qz)
+
+    # Intersect a camera ray with a horizontal plane z = plane_z (both in field frame)
+    def _intersect_ray_with_z(self, cam_pos_field, dir_field, plane_z, eps=1e-8):
+        dz = dir_field[2]
+        if abs(dz) < eps:
+            return None  # parallel, cooked
+        t = (plane_z - cam_pos_field[2]) / dz
+        if t <= 0:
+            # veryyyy likely behind camera, aka... tf?
+            return None
+        return cam_pos_field + t * dir_field
+
+    def solve_camera_pose(self, image_observations: List[ObjDetectObservation], config_store: ConfigStore) -> tuple:
+        debug_msgs = []
+
+        if len(image_observations) == 0:
+            debug_msgs.append("NA IO")
+            return None, "\n".join(debug_msgs)
+
+        if config_store.remote_config.field_camera_pose == None:
+            debug_msgs.append("NA POSE")
+            return None, "\n".join(debug_msgs)
+
+        cam_field_pose = config_store.remote_config.field_camera_pose
+        K = numpy.array(config_store.local_config.camera_matrix, dtype=float)
+        Kinv = numpy.linalg.inv(K)
+        if len(cam_field_pose) != 7:
+            debug_msgs.append("NA POSE LEN")
+            return None, "\n".join(debug_msgs)
+        cam_pos_field, cam_quat = self._unpack_pose3d(cam_field_pose)
+        R_camera_field = self._quat_to_rotmat(cam_quat)
+        
+        debug_msgs.append(f"CAM POS: {cam_pos_field}")
+        debug_msgs.append(f"CAM QUAT: {cam_quat}")
+
+        results = []
+        errs = []
+
+        for obs_idx, obs in enumerate(image_observations):
+            if obs.corner_pixels is None or len(obs.corner_pixels) != 4:
+                debug_msgs.append(f"OBS {obs_idx}: BAD CORNERS")
+                continue
+
+            corner_zs = [self.top_z, self.top_z, self.bottom_z, self.bottom_z]
+
+            corner_world_pts = []
+            bad = False
+            debug_msgs.append(f"OBS {obs_idx}: INTERSECTING")
+            
+            for corner_idx, (uv, plane_z) in enumerate(zip(obs.corner_pixels, corner_zs)):
+                u, v = float(uv[0]), float(uv[1])
+                uv1 = numpy.array([u, v, 1.0], dtype=float)
+                d_cam = Kinv @ uv1
+                d_field = R_camera_field.T @ d_cam
+                
+                debug_msgs.append(f"  C{corner_idx}: uv=({u:.1f},{v:.1f}) d_field=({d_field[0]:.3f},{d_field[1]:.3f},{d_field[2]:.3f})")
+                
+                P = self._intersect_ray_with_z(cam_pos_field, d_field, plane_z)
+                if P is None:
+                    dz = d_field[2]
+                    if abs(dz) < 1e-8:
+                        debug_msgs.append(f"  C{corner_idx}: PARALLEL (dz={dz:.6f})")
+                    else:
+                        t = (plane_z - cam_pos_field[2]) / dz
+                        debug_msgs.append(f"  C{corner_idx}: BEHIND CAM (t={t:.3f})")
+                    bad = True
+                    break
+                corner_world_pts.append(P)
+                debug_msgs.append(f"  C{corner_idx}: OK P=({P[0]:.3f},{P[1]:.3f},{P[2]:.3f})")
+
+            if bad:
+                debug_msgs.append(f"OBS {obs_idx}: FAILED INTERSECTION")
+                continue
+
+            corner_world_pts = numpy.vstack(corner_world_pts)
+            centroid = numpy.mean(corner_world_pts, axis=0)
+
+            v_x = corner_world_pts[1] - corner_world_pts[0]
+            v_y = corner_world_pts[3] - corner_world_pts[0]
+
+            def norm(v):
+                n = numpy.linalg.norm(v)
+                return v / n if n > 1e-9 else v
+
+            debug_msgs.append(f"OBS {obs_idx}: NORMING")
+            try:
+                x_axis = norm(v_x)
+                y_axis = norm(v_y - numpy.dot(v_y, x_axis) * x_axis)
+                z_axis = numpy.cross(x_axis, y_axis)
+                z_axis = norm(z_axis)
+            except ZeroDivisionError:
+                debug_msgs.append(f"OBS {obs_idx}: ZERO DIV")
+                continue
+            
+            R_obj_to_field = numpy.column_stack([x_axis, y_axis, z_axis])
+
+            quat = self._rotmat_to_quat(R_obj_to_field)
+            field_to_object_pose = Pose3d(
+                Translation3d(centroid[0], centroid[1], centroid[2]),
+                Rotation3d(Quaternion(quat[0], quat[1], quat[2], quat[3])),
+            )
+            debug_msgs.append(f"OBS {obs_idx}: REPROG")
+            
+            reproj_err = 0.0
+            for i in range(4):
+                P_field = corner_world_pts[i]
+                R_field_camera = R_camera_field.T  # FIXED: Now this is correct
+                p_cam = R_field_camera @ (P_field - cam_pos_field)
+                if p_cam[2] <= 0:
+                    reproj_err += 1e6
+                    continue
+                proj = K @ (p_cam / p_cam[2])
+                u_proj, v_proj = proj[0], proj[1]
+                du = u_proj - float(obs.corner_pixels[i][0])
+                dv = v_proj - float(obs.corner_pixels[i][1])
+                reproj_err += math.hypot(du, dv)
+            reproj_err /= 4.0
+
+            results.append((field_to_object_pose, corner_world_pts))
+            errs.append(reproj_err)
+            debug_msgs.append(f"OBS {obs_idx}: SUCCESS err={reproj_err:.2f}")
+
+        if len(results) == 0:
+            debug_msgs.append("NO RESULTS")
+            return None, "\n".join(debug_msgs)
+
+        best_idx = int(numpy.argmin(errs))
+        best_pose, _ = results[best_idx]
+        best_err = float(errs[best_idx])
+        
+        return (
+            CameraPoseObservation(
+                tag_ids=[0],
+                pose_0=best_pose,
+                error_0=best_err,
+                pose_1=None,
+                error_1=None,
+            ),
+            "\n".join(debug_msgs),
+        )
+class MultiTargetCameraPoseEstimator(CameraPoseEstimator):
+    def __init__(self) -> None:
+        pass
+
+    def solve_camera_pose(
+        self, image_observations: List[FiducialImageObservation], config_store: ConfigStore
+    ) -> Union[CameraPoseObservation, None]:
+        # Exit if no tag layout available
+        if config_store.remote_config.tag_layout == None:
+            return None
+
+        # Exit if no observations available
+        if len(image_observations) == 0:
+            return None
+
+        # Create set of object and image points
+        fid_size = config_store.remote_config.fiducial_size_m
+        object_points = []
+        image_points = []
+        tag_ids = []
+        tag_poses = []
+        for observation in image_observations:
+            tag_pose = None
+            for tag_data in config_store.remote_config.tag_layout["tags"]:
+                if tag_data["ID"] == observation.tag_id:
+                    tag_pose = Pose3d(
+                        Translation3d(
+                            tag_data["pose"]["translation"]["x"],
+                            tag_data["pose"]["translation"]["y"],
+                            tag_data["pose"]["translation"]["z"],
+                        ),
+                        Rotation3d(
+                            Quaternion(
+                                tag_data["pose"]["rotation"]["quaternion"]["W"],
+                                tag_data["pose"]["rotation"]["quaternion"]["X"],
+                                tag_data["pose"]["rotation"]["quaternion"]["Y"],
+                                tag_data["pose"]["rotation"]["quaternion"]["Z"],
+                            )
+                        ),
+                    )
+            if tag_pose != None:
+                # Add object points by transforming from the tag center
+                corner_0 = tag_pose + Transform3d(Translation3d(0, fid_size / 2.0, -fid_size / 2.0), Rotation3d())
+                corner_1 = tag_pose + Transform3d(Translation3d(0, -fid_size / 2.0, -fid_size / 2.0), Rotation3d())
+                corner_2 = tag_pose + Transform3d(Translation3d(0, -fid_size / 2.0, fid_size / 2.0), Rotation3d())
+                corner_3 = tag_pose + Transform3d(Translation3d(0, fid_size / 2.0, fid_size / 2.0), Rotation3d())
+                object_points += [
+                    wpilibTranslationToOpenCv(corner_0.translation()),
+                    wpilibTranslationToOpenCv(corner_1.translation()),
+                    wpilibTranslationToOpenCv(corner_2.translation()),
+                    wpilibTranslationToOpenCv(corner_3.translation()),
+                ]
+
+                # Add image points from observation
+                image_points += [
+                    [observation.corners[0][0][0], observation.corners[0][0][1]],
+                    [observation.corners[0][1][0], observation.corners[0][1][1]],
+                    [observation.corners[0][2][0], observation.corners[0][2][1]],
+                    [observation.corners[0][3][0], observation.corners[0][3][1]],
+                ]
+
+                # Add tag ID and pose
+                tag_ids.append(observation.tag_id)
+                tag_poses.append(tag_pose)
+
+        # Single tag, return two poses
+        if len(tag_ids) == 1:
+            object_points = numpy.array(
+                [
+                    [-fid_size / 2.0, fid_size / 2.0, 0.0],
+                    [fid_size / 2.0, fid_size / 2.0, 0.0],
+                    [fid_size / 2.0, -fid_size / 2.0, 0.0],
+                    [-fid_size / 2.0, -fid_size / 2.0, 0.0],
+                ]
+            )
+            try:
+                _, rvecs, tvecs, errors = cv2.solvePnPGeneric(
+                    object_points,
+                    numpy.array(image_points),
+                    config_store.local_config.camera_matrix,
+                    config_store.local_config.distortion_coefficients,
+                    flags=cv2.SOLVEPNP_IPPE_SQUARE,
+                )
+            except:
+                return None
+
+            # Calculate WPILib camera poses
+            field_to_tag_pose = tag_poses[0]
+            camera_to_tag_pose_0 = openCvPoseToWpilib(tvecs[0], rvecs[0])
+            camera_to_tag_pose_1 = openCvPoseToWpilib(tvecs[1], rvecs[1])
+            camera_to_tag_0 = Transform3d(camera_to_tag_pose_0.translation(), camera_to_tag_pose_0.rotation())
+            camera_to_tag_1 = Transform3d(camera_to_tag_pose_1.translation(), camera_to_tag_pose_1.rotation())
+            field_to_camera_0 = field_to_tag_pose.transformBy(camera_to_tag_0.inverse())
+            field_to_camera_1 = field_to_tag_pose.transformBy(camera_to_tag_1.inverse())
+            field_to_camera_pose_0 = Pose3d(field_to_camera_0.translation(), field_to_camera_0.rotation())
+            field_to_camera_pose_1 = Pose3d(field_to_camera_1.translation(), field_to_camera_1.rotation())
+
+            # Return result
+            return CameraPoseObservation(
+                tag_ids, field_to_camera_pose_0, errors[0][0], field_to_camera_pose_1, errors[1][0]
+            )
+
+        # Multi-tag, return one pose
+        else:
+            # Run SolvePNP with all tags
+            try:
+                _, rvecs, tvecs, errors = cv2.solvePnPGeneric(
+                    numpy.array(object_points),
+                    numpy.array(image_points),
+                    config_store.local_config.camera_matrix,
+                    config_store.local_config.distortion_coefficients,
+                    flags=cv2.SOLVEPNP_SQPNP,
+                )
+            except:
+                return None
+
+            # Calculate WPILib camera pose
+            camera_to_field_pose = openCvPoseToWpilib(tvecs[0], rvecs[0])
+            camera_to_field = Transform3d(camera_to_field_pose.translation(), camera_to_field_pose.rotation())
+            field_to_camera = camera_to_field.inverse()
+            field_to_camera_pose = Pose3d(field_to_camera.translation(), field_to_camera.rotation())
+
+            # Return result
+            return CameraPoseObservation(tag_ids, field_to_camera_pose, errors[0][0], None, None)